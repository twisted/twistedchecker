--- conflicted
+++ resolved
@@ -14,13 +14,9 @@
     outputStream = None
     linter = None
     # Customized checkers.
-<<<<<<< HEAD
-    checkers = ("copyright.CopyrightChecker",
+    checkers = ("header.HeaderChecker",
+                "modulename.ModuleNameChecker",
                 "pep8format.PEP8Checker")
-=======
-    checkers = ("header.HeaderChecker",
-                "modulename.ModuleNameChecker")
->>>>>>> 58029ac7
 
     def __init__(self):
         """
