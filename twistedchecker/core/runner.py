--- conflicted
+++ resolved
@@ -16,12 +16,8 @@
     # Customized checkers.
     checkers = ("header.HeaderChecker",
                 "docstring.DocstringChecker",
-<<<<<<< HEAD
                 "formattingoperation.FormattingOperationChecker",
-                )
-=======
                 "comment.CommentChecker")
->>>>>>> 66f5c66f
 
     def __init__(self):
         """
