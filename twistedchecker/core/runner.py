# -*- test-case-name: twistedchecker.test.test_runner -*-
import sys
import os

from pylint.lint import PyLinter

import twistedchecker
from twistedchecker.reporters.limited import LimitedReporter

class Runner():
    """
    Run and control the checking process.
    """
    outputStream = None
    linter = None
    # Customized checkers.
    checkers = ("header.HeaderChecker",
<<<<<<< HEAD
                "modulename.ModuleNameChecker")
    allowedMessagesFromPylint = ("C0111",
                                 "C0103",
                                 "C0301",
                                 "W0311",
                                 "W0312")
=======
                "modulename.ModuleNameChecker",
                "pep8format.PEP8Checker")
>>>>>>> 9e1c9fbd

    def __init__(self):
        """
        Initialize C{PyLinter} object, and load configuration file.
        """
        self.linter = PyLinter(())
        # register standard checkers.
        self.linter.load_default_plugins()
        # read configuration.
        pathConfig = os.path.join(twistedchecker.abspath,
                                  "configuration", "pylintrc")
        self.linter.read_config_file(pathConfig)
        # now we can load file config and command line, plugins (which can
        # provide options) have been registered.
        self.linter.load_config_file()
        allowedMessages = self.registerCheckers()
        # set default output stream to stderr
        self.setOutput(sys.stderr)
        # set default reporter to limited reporter
        self.setReporter(LimitedReporter(allowedMessages))


    def setOutput(self, stream):
        """
        Set the stream to output result of checking.

        @param stream: output stream, defaultly it should be stdout
        """
        self.outputStream = stream
        sys.stdout = stream


    def setReporter(self, reporter):
        """
        Set the reporter of pylint.

        @param reporter: reporter used to show messages
        """
        self.linter.set_reporter(reporter)


    def displayHelp(self):
        """
        Output help message of twistedchecker.
        """
        self.outputStream.write("""---\nHELP INFOMATION\n""")


    def registerCheckers(self):
        """
        Register all checkers of TwistedChecker to C{PyLinter}.

        @return: a list of allowed messages
        """
        allowedMessages = list(self.allowedMessagesFromPylint)
        for strChecker in self.checkers:
            modname, classname = strChecker.split(".")
            strModule = "twistedchecker.checkers.%s" % modname
            checker = getattr(__import__(strModule,
                                        fromlist=["twistedchecker.checkers"]),
                             classname)
            instanceChecker = checker(self.linter)
            allowedMessages += instanceChecker.msgs.keys()
            self.linter.register_checker(instanceChecker)

        self.restrictCheckers(allowedMessages)
        return set(allowedMessages)


    def unregisterChecker(self, checker):
        """
        Remove a checker from the list of registered checkers.

        @param checker: the checker to remove
        """
        self.linter._checkers[checker.name].remove(checker)
        if checker in self.linter._reports:
            del self.linter._reports[checker]
        if checker in self.linter.options_providers:
            self.linter.options_providers.remove(checker)


    def findUselessCheckers(self, allowedMessages):
        """
        Find checkers which generate no allowed messages.

        @param allowedMessages: allowed messages
        @return: useless checkers, remove them from pylint
        """
        uselessCheckers = []
        for checkerName in self.linter._checkers:
            for checker in list(self.linter._checkers[checkerName]):
                messagesOfChecker = set(checker.msgs)
                if not messagesOfChecker.intersection(allowedMessages):
                    uselessCheckers.append(checker)
        return uselessCheckers


    def restrictCheckers(self, allowedMessages):
        """
        Unregister useless checkers to speed up twistedchecker.

        @param allowedMessages: output messages allowed in twistedchecker
        """
        uselessCheckers = self.findUselessCheckers(allowedMessages)
        # Unregister these checkers
        for checker in uselessCheckers:
            self.unregisterChecker(checker)


    def registerCheckers(self):
        """
        Register all checkers of TwistedChecker to C{PyLinter}.
        """
        for strChecker in self.checkers:
            modname, classname = strChecker.split(".")
            strModule = "twistedchecker.checkers.%s" % modname
            checker = getattr(__import__(strModule,
                                        fromlist=["twistedchecker.checkers"]),
                             classname)
            self.linter.register_checker(checker(self.linter))


    def run(self, args):
        """
        Setup the environment, and run pylint.

        @param args: arguments will be passed to pylint
        @type args: list of string
        """
        # set output stream.
        if self.outputStream:
            self.linter.reporter.set_output(self.outputStream)
        try:
            args = self.linter.load_command_line_configuration(args)
        except SystemExit, exc:
            if exc.code == 2:  # bad options
                exc.code = 32
            raise
        if not args:
            self.displayHelp()
        # insert current working directory to the python path to have a correct
        # behaviour.
        sys.path.insert(0, os.getcwd())
        self.linter.check(args)<|MERGE_RESOLUTION|>--- conflicted
+++ resolved
@@ -15,17 +15,13 @@
     linter = None
     # Customized checkers.
     checkers = ("header.HeaderChecker",
-<<<<<<< HEAD
-                "modulename.ModuleNameChecker")
+                "modulename.ModuleNameChecker",
+                "pep8format.PEP8Checker")
     allowedMessagesFromPylint = ("C0111",
                                  "C0103",
                                  "C0301",
                                  "W0311",
                                  "W0312")
-=======
-                "modulename.ModuleNameChecker",
-                "pep8format.PEP8Checker")
->>>>>>> 9e1c9fbd
 
     def __init__(self):
         """
@@ -136,19 +132,6 @@
             self.unregisterChecker(checker)
 
 
-    def registerCheckers(self):
-        """
-        Register all checkers of TwistedChecker to C{PyLinter}.
-        """
-        for strChecker in self.checkers:
-            modname, classname = strChecker.split(".")
-            strModule = "twistedchecker.checkers.%s" % modname
-            checker = getattr(__import__(strModule,
-                                        fromlist=["twistedchecker.checkers"]),
-                             classname)
-            self.linter.register_checker(checker(self.linter))
-
-
     def run(self, args):
         """
         Setup the environment, and run pylint.
