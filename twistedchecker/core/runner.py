--- conflicted
+++ resolved
@@ -15,19 +15,15 @@
     linter = None
     # Customized checkers.
     checkers = ("header.HeaderChecker",
-<<<<<<< HEAD
                 "modulename.ModuleNameChecker",
-                "pep8format.PEP8Checker")
-    allowedMessagesFromPylint = ("C0111",
-                                 "C0103",
+                "pep8format.PEP8Checker",
+                "docstring.DocstringChecker",
+                "formattingoperation.FormattingOperationChecker",
+                "comment.CommentChecker")
+    allowedMessagesFromPylint = ("C0103",
                                  "C0301",
                                  "W0311",
                                  "W0312")
-=======
-                "docstring.DocstringChecker",
-                "formattingoperation.FormattingOperationChecker",
-                "comment.CommentChecker")
->>>>>>> 87a01332
 
     def __init__(self):
         """
