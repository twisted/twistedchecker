# -*- test-case-name: twistedchecker.test.test_runner -*-
# Copyright (c) Twisted Matrix Laboratories.
# See LICENSE for details.

import sys
import os
import StringIO
import re

from pylint.checkers.base import NameChecker
from pylint.lint import PyLinter
from logilab.common.modutils import file_from_modpath

import twistedchecker
from twistedchecker.reporters.limited import LimitedReporter
from twistedchecker.core.exceptionfinder import findAllExceptions

class Runner():
    """
    Run and control the checking process.
    """
    outputStream = None
    linter = None
    allowOptions = None
    # Customized checkers.
    checkers = ("header.HeaderChecker",
                "modulename.ModuleNameChecker",
                "pep8format.PEP8Checker",
                "docstring.DocstringChecker",
                "formattingoperation.FormattingOperationChecker",
                "comment.CommentChecker")
    allowedMessagesFromPylint = ("F0001",
                                 "C0103",
                                 "C0301",
                                 "W0311",
                                 "W0312")
    diffOption = None
    errorResultRead = "Error: Failed to read result file '%s'.\n"
    prefixModuleName = "************* Module "
    regexLineStart = "^[WCEFR]\d{4}\:"

    def __init__(self):
        """
        Initialize C{PyLinter} object, and load configuration file.
        """
        self.allowOptions = True
        self.linter = PyLinter(self._makeOptions())
        # register standard checkers.
        self.linter.load_default_plugins()
        # read configuration.
        pathConfig = os.path.join(twistedchecker.abspath,
                                  "configuration", "pylintrc")
        self.linter.read_config_file(pathConfig)
        # now we can load file config and command line, plugins (which can
        # provide options) have been registered.
        self.linter.load_config_file()
        allowedMessages = self.registerCheckers()
        # disable messages
        disabledMessages = set(self.linter
                           .cfgfile_parser.get("TWISTEDCHECKER", "disable")
                           .replace(" ", "").split(","))
        if disabledMessages != {""}:
            map(self.linter.disable, disabledMessages)
            allowedMessages -= disabledMessages
        # set default output stream to stdout
        self.setOutput(sys.stdout)
        # set default reporter to limited reporter
        self.setReporter(LimitedReporter(allowedMessages))


    def _makeOptions(self):
        """
        Return options for twistedchecker.
        """
        return (
            ("diff",
             {"type": "string",
              "metavar": "<result-file>",
              "help": "Set comparing result file to automatically "
                      "generate a diff."}
            ),
            ('pep8',
             {'type': 'yn', 'metavar': '<y_or_n>',
              'default': False,
              'help': 'Show pep8 warnings.'}
            ),
            ('strict-epydoc',
             {'type': 'yn', 'metavar': '<y_or_n>',
              'default': False,
              'help': "Check '@type' and '@rtype' in epydoc."}
            ),
          )


    def setOutput(self, stream):
        """
        Set the stream to output result of checking.

        @param stream: output stream, defaultly it should be stdout
        """
        self.outputStream = stream
        sys.stdout = stream


    def setReporter(self, reporter):
        """
        Set the reporter of pylint.

        @param reporter: reporter used to show messages
        """
        self.linter.set_reporter(reporter)


    def displayHelp(self):
        """
        Output help message of twistedchecker.
        """
        self.outputStream.write(self.linter.help())
        sys.exit(32)


    def registerCheckers(self):
        """
        Register all checkers of TwistedChecker to C{PyLinter}.

        @return: a list of allowed messages
        """
        # add checkers for python 3
        cfgfile = self.linter.cfgfile_parser
        if (cfgfile.has_option("TWISTEDCHECKER", "check-python3") and
            cfgfile.getboolean("TWISTEDCHECKER", "check-python3")):
            self.checkers += ("python3.Python3Checker",)
        # register checkers
        allowedMessages = list(self.allowedMessagesFromPylint)
        for strChecker in self.checkers:
            modname, classname = strChecker.split(".")
            strModule = "twistedchecker.checkers.%s" % modname
            checker = getattr(__import__(strModule,
                                        fromlist=["twistedchecker.checkers"]),
                             classname)
            instanceChecker = checker(self.linter)
            allowedMessages += instanceChecker.msgs.keys()
            self.linter.register_checker(instanceChecker)

        self.restrictCheckers(allowedMessages)
        return set(allowedMessages)


    def unregisterChecker(self, checker):
        """
        Remove a checker from the list of registered checkers.

        @param checker: the checker to remove
        """
        self.linter._checkers[checker.name].remove(checker)
        if checker in self.linter._reports:
            del self.linter._reports[checker]
        if checker in self.linter.options_providers:
            self.linter.options_providers.remove(checker)


    def findUselessCheckers(self, allowedMessages):
        """
        Find checkers which generate no allowed messages.

        @param allowedMessages: allowed messages
        @return: useless checkers, remove them from pylint
        """
        uselessCheckers = []
        for checkerName in self.linter._checkers:
            for checker in list(self.linter._checkers[checkerName]):
                messagesOfChecker = set(checker.msgs)
                if not messagesOfChecker.intersection(allowedMessages):
                    uselessCheckers.append(checker)
        return uselessCheckers


    def restrictCheckers(self, allowedMessages):
        """
        Unregister useless checkers to speed up twistedchecker.

        @param allowedMessages: output messages allowed in twistedchecker
        """
        uselessCheckers = self.findUselessCheckers(allowedMessages)
        # Unregister these checkers
        for checker in uselessCheckers:
            self.unregisterChecker(checker)


    def getCheckerByName(self, checkerType):
        """
        Get checker by given name.

        @checkerType: type of the checker
        """
        for checker in sum(self.linter._checkers.values(), []):
            if isinstance(checker, checkerType):
                return checker
        return None


    def allowPatternsForNameChecking(self, patternsFunc, patternsClass):
        """
        Allow name exceptions by given patterns.

        @param patternsFunc: patterns of special function names
        @param patternsClass: patterns of special class names
        """
        cfgParser = self.linter.cfgfile_parser
        nameChecker = self.getCheckerByName(NameChecker)
        if not nameChecker:
            return
        if patternsFunc:
            regexFuncAdd = "|((%s).+)$" % "|".join(patternsFunc)
        else:
            regexFuncAdd = ""
        if patternsClass:
            regexClassAdd = "|((%s).+)$" % "|".join(patternsClass)
        else:
            regexClassAdd = ""
        # Modify regex for function, method and class name.
        regexMethod = cfgParser.get("BASIC", "method-rgx") + regexFuncAdd
        regexFunction = cfgParser.get("BASIC", "function-rgx") + regexFuncAdd
        regexClass = cfgParser.get("BASIC", "class-rgx") + regexClassAdd
        # Save to config parser.
        cfgParser.set("BASIC", "method-rgx", regexMethod)
        cfgParser.set("BASIC", "function-rgx", regexFunction)
        cfgParser.set("BASIC", "class-rgx", regexClass)
        # Save to name checker.
        nameChecker.config.method_rgx = re.compile(regexMethod)
        nameChecker.config.function_rgx = re.compile(regexFunction)
        nameChecker.config.class_rgx = re.compile(regexClass)


    def getPathList(self, filesOrModules):
        """
        Transform a list of modules to path.

        @param filesOrModules: a list of modules (may be foo/bar.py or
        foo.bar)
        """
        pathList = []
        for fileOrMod in filesOrModules:
            if not os.path.exists(fileOrMod):
                # May be given module is not not a path,
                # then transform it to a path.
                try:
                    filepath = file_from_modpath(fileOrMod.split('.'))
                except (ImportError, SyntaxError):
                    # Could not load this module.
                    continue
                if not os.path.exists(filepath):
                    # Could not find this module in file system.
                    continue
                if os.path.basename(filepath) == "__init__.py":
                    filepath = os.path.dirname(filepath)
            else:
                filepath = fileOrMod
            pathList.append(filepath)
        return pathList


    def setNameExceptions(self, filesOrModules):
        """
        Find name exceptions in codes and allow them to be ignored
        in checking.

        @param filesOrModules: a list of modules (may be foo/bar.py or
        foo.bar)
        """
        pathList = self.getPathList(filesOrModules)
        for path in pathList:
            patternsFunc, patternsClass = findAllExceptions(path)
            self.allowPatternsForNameChecking(patternsFunc, patternsClass)


    def run(self, args):
        """
        Setup the environment, and run pylint.

        @param args: arguments will be passed to pylint
        @type args: list of string
        """
        # set output stream.
        if self.outputStream:
            self.linter.reporter.set_output(self.outputStream)
        try:
            args = self.linter.load_command_line_configuration(args)
        except SystemExit, exc:
            if exc.code == 2:  # bad options
                exc.code = 32
            raise
        if not args:
            self.displayHelp()
        # Check for 'strict-epydoc' option.
        if self.allowOptions and not self.linter.option_value("strict-epydoc"):
            map(self.linter.disable, ["W9203", "W9205"])

        # insert current working directory to the python path to have a correct
        # behaviour.
        sys.path.insert(0, os.getcwd())
        # set exceptions for name checking.
        self.setNameExceptions(args)

        # check for diff option.
        self.diffOption = self.linter.option_value("diff")
        if self.diffOption:
            self.prepareDiff()

        # check codes.
        self.linter.check(args)

        # show diff of warnings if diff option on.
        if self.diffOption:
            diffCount = self.showDiffResults()
            exitCode = 1 if diffCount else 0
            sys.exit(exitCode)


    def prepareDiff(self):
        """
        Prepare to run the checker and get diff results.
        """
        self.streamForDiff = StringIO.StringIO()
        self.linter.reporter.set_output(self.streamForDiff)


    def showDiffResults(self):
        """
        Show results when diff option on.
        """
        try:
            oldWarnings = self.parseWarnings(self._readDiffFile())
        except:
            sys.stderr.write(self.errorResultRead % self.diffOption)
            return 1

        newWarnings = self.parseWarnings(self.streamForDiff.getvalue())

        diffWarnings = self.generateDiff(oldWarnings, newWarnings)
<<<<<<< HEAD
=======
        diffResult = self.formatWarnings(diffWarnings)
        self.outputStream.write(diffResult + "\n")
        exitCode = 1 if diffWarnings else 0
        sys.exit(exitCode)
>>>>>>> 9009ea13

        if diffWarnings:
            diffResult = self.formatWarnings(diffWarnings)
            self.outputStream.write(diffResult + "\n")
            return len(diffWarnings)
        else:
            return 0

    def _readDiffFile(self):
        """
        Read content of diff file.

        This is here to help with testing.

        @return: File content.
        @rtype: c{str}
        """
        return open(self.diffOption).read()

    def generateDiff(self, oldWarnings, newWarnings):
        """
        Generate diff between given two lists of warnings.

        @param oldWarnings: parsed old warnings
        @param newWarnings: parsed new warnings
        @return: a dict object of diff
        """
        diffWarnings = {}

        for modulename in newWarnings:
            diffInModule = (
                newWarnings[modulename] -
                oldWarnings.get(modulename, set()))
            if diffInModule:
                diffWarnings[modulename] = diffInModule

        return diffWarnings


    def parseWarnings(self, result):
        """
        Transform result in string to a dict object.

        @param result: a list of warnings in string
        @return: a dict of warnings
        """
        warnings = {}
        currentModule = None
        warningsCurrentModule = []
        for line in result.splitlines():
            if line.startswith(self.prefixModuleName):
                # Save results for previous module
                if currentModule:
                    warnings[currentModule] = set(warningsCurrentModule)
                # Initial results for current module
                moduleName = line.replace(self.prefixModuleName, "")
                currentModule = moduleName
                warningsCurrentModule = []
            elif re.search(self.regexLineStart, line):
                warningsCurrentModule.append(line)
            else:
                if warningsCurrentModule:
                    warningsCurrentModule[-1] += "\n" + line
        # Save warnings for last module
        if currentModule:
            warnings[currentModule] = set(warningsCurrentModule)
        return warnings


    def formatWarnings(self, warnings):
        """
        Format warnings to a list of results.

        @param warnings: a dict of warnings produced by parseWarnings
        @return: a list of warnings in string
        """
        lines = []
        for modulename in warnings:
            lines.append(self.prefixModuleName + modulename)
            lines.extend(warnings[modulename])

        return "\n".join(lines)<|MERGE_RESOLUTION|>--- conflicted
+++ resolved
@@ -338,13 +338,6 @@
         newWarnings = self.parseWarnings(self.streamForDiff.getvalue())
 
         diffWarnings = self.generateDiff(oldWarnings, newWarnings)
-<<<<<<< HEAD
-=======
-        diffResult = self.formatWarnings(diffWarnings)
-        self.outputStream.write(diffResult + "\n")
-        exitCode = 1 if diffWarnings else 0
-        sys.exit(exitCode)
->>>>>>> 9009ea13
 
         if diffWarnings:
             diffResult = self.formatWarnings(diffWarnings)
