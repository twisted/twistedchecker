--- conflicted
+++ resolved
@@ -75,16 +75,13 @@
 
         @return: a list of allowed messages
         """
-<<<<<<< HEAD
         # add checkers for python 3
         cfgfile = self.linter.cfgfile_parser
         if (cfgfile.has_option("TWISTEDCHECKER", "check-python3") and
             cfgfile.getboolean("TWISTEDCHECKER", "check-python3")):
             self.checkers += ("python3.Python3Checker",)
         # register checkers
-=======
         allowedMessages = list(self.allowedMessagesFromPylint)
->>>>>>> 673bd2da
         for strChecker in self.checkers:
             modname, classname = strChecker.split(".")
             strModule = "twistedchecker.checkers.%s" % modname
