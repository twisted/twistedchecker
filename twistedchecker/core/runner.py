# -*- test-case-name: twistedchecker.test.test_runner -*-
import sys
import os

from pylint.lint import PyLinter

import twistedchecker


class Runner():
    """
    Run and control the checking process.
    """
    outputStream = None
    linter = None
    # Customized checkers.
    checkers = ("copyright.CopyrightChecker",)

    def __init__(self):
        """
        Initialize C{PyLinter} object, and load configuration file.
        """
        self.linter = PyLinter(())
        # register standard checkers.
        self.linter.load_default_plugins()
        # read configuration.
        pathConfig = os.path.join(twistedchecker.abspath,
                                  "configuration", "pylintrc")
        self.linter.read_config_file(pathConfig)
        # is there some additional plugins in the file configuration.
        config_parser = self.linter.cfgfile_parser
        if config_parser.has_option('MASTER', 'load-plugins'):
            plugins = splitstrip(config_parser.get('MASTER', 'load-plugins'))
            self.linter.load_plugin_modules(plugins)
        # now we can load file config and command line, plugins (which can
        # provide options) have been registered.
        self.linter.load_config_file()
<<<<<<< HEAD
        self.registerCheckers()
=======
        # set default output stream to stderr
        self.setOutput(sys.stderr)
>>>>>>> 158fad98


    def setOutput(self, stream):
        """
        Set the stream to output result of checking.

        @param stream: output stream, defaultly it should be stdout
        """
        self.outputStream = stream
        sys.stdout = stream


    def setReporter(self, reporter):
        """
        Set the reporter of pylint.

        @param reporter: reporter used to show messages
        """
        self.linter.set_reporter(reporter)


    def displayHelp(self):
        """
        Output help message of twistedchecker.
        """
        print """---\nHELP INFOMATION"""


    def registerCheckers(self):
        """
        Register all checkers of TwistedChecker to C{PyLinter}.
        """
        for strChecker in self.checkers:
            modname, classname = strChecker.split(".")
            strModule = "twistedchecker.checkers.%s" % modname
            checker = getattr(__import__(strModule,
                                        fromlist=["twistedchecker.checkers"]),
                             classname)
            self.linter.register_checker(checker(self.linter))


    def run(self, args):
        """
        Setup the environment, and run pylint.

        @param args: arguments will be passed to pylint
        @type args: list of string
        """
        # set output stream.
        if self.outputStream:
            self.linter.reporter.set_output(self.outputStream)
        try:
            args = self.linter.load_command_line_configuration(args)
        except SystemExit, exc:
            if exc.code == 2:  # bad options
                exc.code = 32
            raise
        if not args:
            self.displayHelp()
        # insert current working directory to the python path to have a correct
        # behaviour.
        sys.path.insert(0, os.getcwd())
        self.linter.check(args)<|MERGE_RESOLUTION|>--- conflicted
+++ resolved
@@ -35,12 +35,9 @@
         # now we can load file config and command line, plugins (which can
         # provide options) have been registered.
         self.linter.load_config_file()
-<<<<<<< HEAD
         self.registerCheckers()
-=======
         # set default output stream to stderr
         self.setOutput(sys.stderr)
->>>>>>> 158fad98
 
 
     def setOutput(self, stream):
