--- conflicted
+++ resolved
@@ -77,17 +77,15 @@
               "help": "Set comparing result file to automatically "
                       "generate a diff."}
             ),
-<<<<<<< HEAD
             ('pep8',
              {'type': 'yn', 'metavar': '<y_or_n>',
               'default': False,
               'help': 'Show pep8 warnings.'}
-=======
+            ),
             ('strict-epydoc',
              {'type': 'yn', 'metavar': '<y_or_n>',
               'default': False,
               'help': "Check '@type' and '@rtype' in epydoc."}
->>>>>>> 121bfa4b
             ),
           )
 
