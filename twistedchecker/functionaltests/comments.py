# enable: W9401,W9402

#A comment does not begin with a whitespace.

<<<<<<< HEAD
a = 1 + 2  #  A comment begins with two whitespace.
=======
someVariable = 1 + 2  #  A comment begins with two whitespace.
>>>>>>> 045bffda

# a comment begins with a lowercase letter.

# Good comment examples.

# A sentence that spans multiple lines
# doesn't need to have capitalization on second line.

# Here's some code samples:
#  x = x + 1

# Make sure no error occur when checking an empty comment
#

<<<<<<< HEAD
# '\r\n\t' a comment can start with a new lines characters.

var = 1 + 2  # \r\n same for inline comments.

# `literal` is fine at the start.
=======
"""
#twisted checker thinks this is a comment and so
1. Comments should begin with one whitespace
2. The first letter of comment should be capitalized

Line with an epydoc C{#} markup.

This is particularly triggered with url fragments
@see U{https://example.com/test#fragment}
"""

#This comment should be reported.

someVariable = 1 + 2 #  So does this one.

class SomeClass(object):
    """
    #twisted checker thinks this is a comment.

    Line with an epydoc C{#} markup.

    Also triggered with url fragments U{https://example.com/test#fragment}
    """
    #But this comment should be reported.
>>>>>>> 045bffda
<|MERGE_RESOLUTION|>--- conflicted
+++ resolved
@@ -2,11 +2,7 @@
 
 #A comment does not begin with a whitespace.
 
-<<<<<<< HEAD
-a = 1 + 2  #  A comment begins with two whitespace.
-=======
 someVariable = 1 + 2  #  A comment begins with two whitespace.
->>>>>>> 045bffda
 
 # a comment begins with a lowercase letter.
 
@@ -21,13 +17,6 @@
 # Make sure no error occur when checking an empty comment
 #
 
-<<<<<<< HEAD
-# '\r\n\t' a comment can start with a new lines characters.
-
-var = 1 + 2  # \r\n same for inline comments.
-
-# `literal` is fine at the start.
-=======
 """
 #twisted checker thinks this is a comment and so
 1. Comments should begin with one whitespace
@@ -52,4 +41,9 @@
     Also triggered with url fragments U{https://example.com/test#fragment}
     """
     #But this comment should be reported.
->>>>>>> 045bffda
+
+# '\r\n\t' a comment can start with a new lines characters.
+
+var = 1 + 2  # \r\n same for inline comments.
+
+# `literal` is fine at the start.
