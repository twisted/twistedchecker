--- conflicted
+++ resolved
@@ -17,29 +17,42 @@
     Need pep8 installed.
     """
     msgs = {
-     'W0291': ('Trailing whitespace found in the end of line',
+     'W9010': ('Trailing whitespace found in the end of line',
                'Used when a line contains a trailing space.'),
-     'W0293': ('Blank line contains whitespace',
+     'W9011': ('Blank line contains whitespace',
                'Used when found a line contains whitespace.'),
      # messages for checking blank lines
-     'E0301': ('expected 2 blank lines, found %d',
-               ''),
-     'E0302': ('expected 3 blank lines, found %d',
-               ''),
-     'E0303': ('too many blank lines, expected (%d)',
-               ''),
-     'E0304': ('blank lines found after function decorator',
-               ''),
-     'E0305': ('too many blank lines after docstring (%d)',
-               ''),
+     'W9012': ('expected 2 blank lines, found ',
+               'qwrqwre qw q qw qwrqwr'),
+     'W9013': ('expected 3 blank lines, found ',
+               'ccqcqwe qwe qw  q'),
+     'W9014': ('too many blank lines, expected ()',
+               'qwe afqd qw qweqwe qweq we qw wqe qwewq'),
+     'W9015': ('blank lines found after function decorator',
+               'casad qwe qw sd'),
+     'W9016': ('too many blank lines after docstring ()',
+               'qwfqw qwe q qwqg'),
     }
     __implements__ = IASTNGChecker
     name = 'pep8'
 
     mapPEP8Messages = {
-        'W291': 'W0291',
-        'W293': 'W0293',
+        'W291': 'W9010',
+        'W293': 'W9011',
+        'E301': 'W9012',
+        'E302': 'W9013',
+        'E303': 'W9014',
+        'E304': 'W9015',
+        'E305': 'W9016',
     }
+
+    def __init__(self,linter):
+        """
+        Change function of processing blank lines in pep8.
+
+        @param linter: current C{PyLinter} object.
+        """
+        pep8.blank_lines = self.blank_lines
 
 
     def visit_module(self, node):
@@ -71,12 +84,13 @@
 
         @param pep8result: results of pep8
         """
-<<<<<<< HEAD
-        result = pep8.trailing_whitespace(line)
-        if result:
-            column, msg = result
-            msgid = msg.split(" ")[0].replace("W", "W0")
-            self.add_message(msgid, line=linenum)
+        linesResult = [l for l in pep8result.split("\n") if l]
+        for line in linesResult:
+            msgidInPEP8 = line.split(" ")[1]
+            if msgidInPEP8 in self.mapPEP8Messages:
+                msgid = self.mapPEP8Messages[msgidInPEP8]
+                linenum = line.split(":")[1]
+                self.add_message(msgid, line=linenum)
 
 
     def blank_lines(logical_line, blank_lines, indent_level, line_number,
@@ -155,13 +169,4 @@
                 return 0, "E302 expected 3 blank lines, found %d" % max_blank_lines
 
         elif max_blank_lines > 1 and indent_level:
-            return 0, "E303 too many blank lines, expected (%d)" % max_blank_lines
-=======
-        linesResult = [l for l in pep8result.split("\n") if l]
-        for line in linesResult:
-            msgidInPEP8 = line.split(" ")[1]
-            if msgidInPEP8 in self.mapPEP8Messages:
-                msgid = self.mapPEP8Messages[msgidInPEP8]
-                linenum = line.split(":")[1]
-                self.add_message(msgid, line=linenum)
->>>>>>> 1236e755
+            return 0, "E303 too many blank lines, expected (%d)" % max_blank_lines