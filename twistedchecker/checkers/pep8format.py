--- conflicted
+++ resolved
@@ -11,6 +11,7 @@
 from pylint.checkers import BaseChecker, EmptyReport
 
 import pep8
+from pep8 import DOCSTRING_REGEX
 
 class PEP8Checker(BaseChecker):
     """
@@ -23,16 +24,14 @@
      'W9011': ('Blank line contains whitespace',
                'Used when found a line contains whitespace.'),
      # messages for checking blank lines
-     'W9012': ('expected 2 blank lines, found %d',
-               'There should 2 lines between methods'),
-     'W9013': ('expected 3 blank lines, found %d',
-               'ccqcqwe qwe qw  q'),
-     'W9014': ('too many blank lines, expected (%d)',
-               'qwe afqd qw qweqwe qweq we qw wqe qwewq'),
-     'W9015': ('blank lines found after function decorator',
-               'casad qwe qw sd'),
-     'W9016': ('too many blank lines after docstring (%d)',
-               'qwfqw qwe q qwqg'),
+     'W9012': ('Expected 2 blank lines, found %s',
+               'Class-level functions should be separated '
+               'with 2 blank lines.'),
+     'W9013': ('Expected 3 blank lines, found %s',
+               'Top-level functions should be separated '
+               'with 3 blank lines.'),
+     'W9014': ('Too many blank lines, found %s',
+               'Used when too many blank lines found.'),
     }
     __implements__ = IASTNGChecker
     name = 'pep8'
@@ -40,27 +39,21 @@
     # it's foramt should like this:
     # 'msgid in pep8' : ('msgid in pylint','a string to extract arguments')
     mapPEP8Messages = {
-<<<<<<< HEAD
-        'W291': 'W9010',
-        'W293': 'W9011',
-        'E301': 'W9012',
-        'E302': 'W9013',
-        'E303': 'W9014',
-        'E304': 'W9015',
-        'E305': 'W9016',
-=======
         'W291': ('W9010', ''),
         'W293': ('W9011', ''),
->>>>>>> 3a7f2538
+        'E301': ('W9012', r'expected 2 blank lines, found (\d+)'),
+        'E302': ('W9013', r'expected 3 blank lines, found (\d+)'),
+        'E303': ('W9014', r'too many blank lines \((\d+)\)'),
     }
 
-    def __init__(self,linter):
+    def __init__(self, linter):
         """
         Change function of processing blank lines in pep8.
 
         @param linter: current C{PyLinter} object.
         """
-        pep8.blank_lines = self.blank_lines
+        BaseChecker.__init__(self, linter)
+        pep8.blank_lines = modified_blank_lines
 
 
     def visit_module(self, node):
@@ -98,92 +91,89 @@
             if msgidInPEP8 in self.mapPEP8Messages:
                 msgid, patternArguments = self.mapPEP8Messages[msgidInPEP8]
                 linenum = line.split(":")[1]
-<<<<<<< HEAD
-                self.add_message(msgid, line=linenum)
-
-
-    def blank_lines(logical_line, blank_lines, indent_level, line_number,
-                previous_logical, previous_indent_level,
-                blank_lines_before_comment):
-        """
-        This function is copied from a modified pep8 checker fot Twisted.
-        See https://github.com/cyli/TwistySublime/blob/master/twisted_pep8.py
-        Twisted Coding Standard:
-
-        Separate top-level function and class definitions with three blank lines.
-        Method definitions inside a class are separated by two blank lines.
-
-        Extra blank lines may be used (sparingly) to separate groups of related
-        functions.  Blank lines may be omitted between a bunch of related
-        one-liners (e.g. a set of dummy implementations).
-
-        Use blank lines in functions, sparingly, to indicate logical sections.
-
-        Okay: def a():\n    pass\n\n\n\ndef b():\n    pass
-        Okay: class A():\n    pass\n\n\n\nclass B():\n    pass
-        Okay: def a():\n    pass\n\n\n# Foo\n# Bar\n\ndef b():\n    pass
-
-        E301: class Foo:\n    b = 0\n    def bar():\n        pass
-        E302: def a():\n    pass\n\ndef b(n):\n    pass
-        E303: def a():\n    pass\n\n\n\ndef b(n):\n    pass
-        E303: def a():\n\n\n\n    pass
-        E304: @decorator\n\ndef a():\n    pass
-        E305: "comment"\n\n\ndef a():\n    pass
-        E306: variable="value"\ndef a():   pass
-        """
-
-        def isClassDefDecorator(thing):
-            return (thing.startswith('def ') or
-                    thing.startswith('class ') or
-                    thing.startswith('@'))
-
-        # Don't expect blank lines before the first line
-        if line_number == 1:
-            return
-
-        max_blank_lines = max(blank_lines, blank_lines_before_comment)
-        previous_is_comment = DOCSTRING_REGEX.match(previous_logical)
-
-        # no blank lines after a decorator
-        if previous_logical.startswith('@'):
-            if max_blank_lines:
-                return 0, "E304 blank lines found after function decorator"
-
-        # should not have more than 3 blank lines
-        elif max_blank_lines > 3 or (indent_level and max_blank_lines > 2):
-            return 0, "E303 too many blank lines (%d)" % max_blank_lines
-
-        elif isClassDefDecorator(logical_line):
-            if indent_level:
-                # There should only be 1 line or less between docstrings and
-                # the next function
-                if previous_is_comment:
-                    if max_blank_lines > 1:
-                        return 0, (
-                            "E305 too many blank lines after docstring (%d)" %
-                            max_blank_lines)
-
-                # between first level functions, there should be 2 blank lines.
-                # any further indended functions can have one or zero lines
-                else:
-                    if not (max_blank_lines == 2 or
-                            indent_level > 4 or
-                            previous_indent_level <= indent_level):
-                        return 0, ("E301 expected 2 blank lines, found %d" %
-                                       max_blank_lines)
-
-            # top level, there should be 3 blank lines between class/function
-            # definitions (but not necessarily after varable declarations)
-            elif previous_indent_level and max_blank_lines != 3:
-                return 0, "E302 expected 3 blank lines, found %d" % max_blank_lines
-
-        elif max_blank_lines > 1 and indent_level:
-            return 0, "E303 too many blank lines, expected (%d)" % max_blank_lines
-=======
                 arguments = []
                 if patternArguments:
-                    matchResult = re.match(patternArguments, line)
+                    matchResult = re.search(patternArguments, line)
                     if matchResult:
                         arguments = matchResult.groups()
                 self.add_message(msgid, line=linenum, args=arguments)
->>>>>>> 3a7f2538
+
+
+
+def modified_blank_lines(logical_line, blank_lines, indent_level, line_number,
+                previous_logical, previous_indent_level,
+                blank_lines_before_comment):
+    """
+    This function is copied from a modified pep8 checker fot Twisted.
+    See https://github.com/cyli/TwistySublime/blob/master/twisted_pep8.py
+    Twisted Coding Standard:
+
+    Separate top-level function and class definitions with three blank lines.
+    Method definitions inside a class are separated by two blank lines.
+
+    Extra blank lines may be used (sparingly) to separate groups of related
+    functions.  Blank lines may be omitted between a bunch of related
+    one-liners (e.g. a set of dummy implementations).
+
+    Use blank lines in functions, sparingly, to indicate logical sections.
+
+    Okay: def a():\n    pass\n\n\n\ndef b():\n    pass
+    Okay: class A():\n    pass\n\n\n\nclass B():\n    pass
+    Okay: def a():\n    pass\n\n\n# Foo\n# Bar\n\ndef b():\n    pass
+
+    E301: class Foo:\n    b = 0\n    def bar():\n        pass
+    E302: def a():\n    pass\n\ndef b(n):\n    pass
+    E303: def a():\n    pass\n\n\n\ndef b(n):\n    pass
+    E303: def a():\n\n\n\n    pass
+    E304: @decorator\n\ndef a():\n    pass
+    E305: "comment"\n\n\ndef a():\n    pass
+    E306: variable="value"\ndef a():   pass
+    """
+
+    def isClassDefDecorator(thing):
+        return (thing.startswith('def ') or
+                thing.startswith('class ') or
+                thing.startswith('@'))
+
+    # Don't expect blank lines before the first line
+    if line_number == 1:
+        return
+
+    max_blank_lines = max(blank_lines, blank_lines_before_comment)
+    previous_is_comment = DOCSTRING_REGEX.match(previous_logical)
+
+    # no blank lines after a decorator
+    if previous_logical.startswith('@'):
+        if max_blank_lines:
+            return 0, "E304 blank lines found after function decorator"
+
+    # should not have more than 3 blank lines
+    elif max_blank_lines > 3 or (indent_level and max_blank_lines > 2):
+        return 0, "E303 too many blank lines (%d)" % max_blank_lines
+
+    elif isClassDefDecorator(logical_line):
+        if indent_level:
+            # There should only be 1 line or less between docstrings and
+            # the next function
+            if previous_is_comment:
+                if max_blank_lines > 1:
+                    return 0, (
+                        "E305 too many blank lines after docstring (%d)" %
+                        max_blank_lines)
+
+            # between first level functions, there should be 2 blank lines.
+            # any further indended functions can have one or zero lines
+            else:
+                if not (max_blank_lines == 2 or
+                        indent_level > 4 or
+                        previous_indent_level <= indent_level):
+                    return 0, ("E301 expected 2 blank lines, found %d" %
+                                   max_blank_lines)
+
+        # top level, there should be 3 blank lines between class/function
+        # definitions (but not necessarily after varable declarations)
+        elif previous_indent_level and max_blank_lines != 3:
+            return 0, "E302 expected 3 blank lines, found %d" % max_blank_lines
+
+    elif max_blank_lines > 1 and indent_level:
+        return 0, "E303 too many blank lines, expected (%d)" % max_blank_lines