--- conflicted
+++ resolved
@@ -34,9 +34,6 @@
         isDocString = False
         lines = node.file_stream.readlines()
         for linenum, line in enumerate(lines):
-<<<<<<< HEAD
-            matchedComment = COMMENT_RGX.search(line)
-=======
             if line.strip().startswith('"""'):
                 # This is a simple assumption than docstring are delimited
                 # with triple double quotes on a single line.
@@ -47,8 +44,7 @@
                 # We ignore comments in docstrings.
                 continue
 
-            matchedComment = COMMENT_RGX.search(STRING_RGX.sub('', line))
->>>>>>> 045bffda
+            matchedComment = COMMENT_RGX.search(line)
             if matchedComment:
                 if isFirstLineOfComment:
                     # Check for W9401
