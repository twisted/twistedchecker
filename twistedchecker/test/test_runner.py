import sys
import os
import StringIO

from twisted.trial import unittest

import twistedchecker
from twistedchecker.core.runner import Runner
from twistedchecker.reporters.test import TestReporter


class RunnerTestCase(unittest.TestCase):
    """
    Test for twistedchecker.core.runner.Runner.
    """
    debug = False

    def setUp(self):
        """
        Redirect stdout to a temp C{StringIO} stream.
        """
        self.outputStream = StringIO.StringIO()
        self.patch(sys, "stdout", self.outputStream)


    def _removeSpaces(self, str):
        """
        Remove whitespaces in str.

        @param: a string
        """
        return str.strip().replace(" ", "")


    def _limitMessages(self, testfile, runner):
        """
        Enable or disable messages according to the testfile.
        The first line of testfile should in format of:
        # enable/disable: [Message ID], ...

        @param testfile: testfile to read, enable and disable infomation should
        in the first line of it.
        @param runner: current runner for checking testfile.
        """
        firstline = open(testfile).readline()
        if "enable" not in firstline and "disable" not in firstline:
            # could not find enable or disable messages
            return
        action, messages = firstline.strip("#").strip().split(":")
        messages = self._removeSpaces(messages).split(",")
        messages = [msgid for msgid in messages if msgid]
        action = action.strip()

        if action == "enable":
            # disable all other messages
            runner.linter.disable_noerror_messages()
            for msgid in messages:
                runner.linter.enable(msgid)
        else:
            for msgid in messages:
                runner.linter.disable(msgid)


    def test_run(self):
        """
        Pass argument "--version" to C{runner.run}, and it should show
        a version infomation, then exit. So that I could know it called pylint.
        """
        outputStream = StringIO.StringIO()
        runner = Runner()
        runner.setOutput(outputStream)
        self.assertRaises(SystemExit, runner.run, ["--version"])
        self.assertTrue(outputStream.getvalue().count("Python") > 0, \
                        msg="failed to call pylint")


    def listAllTestModules(self):
        """
        Get all functional test modules.
        """
        testmodules = []
        pathTestModules = os.path.join(twistedchecker.abspath,
                                       "functionaltests")
        for root, dirs, files in os.walk(pathTestModules):
            for testfile in files:
                if testfile.endswith(".py") and testfile != "__init__.py":
                    pathFile = os.path.join(twistedchecker.abspath,
                                            root, testfile)
                    pathRelative = os.path.relpath(pathFile,
                                                   twistedchecker.abspath)
                    modulename = "twistedchecker." + \
                                 pathRelative.strip(".py").replace(os.sep, ".")
                    testmodules.append((pathFile, modulename))
        return testmodules


    def test_functions(self):
        """
        This will automatically test some functional test files
        controlled by C{RunnerTestCase.configFunctionalTest}.
        """
        print >> sys.stderr, "\n\t----------------"
        testmodules = self.listAllTestModules()
        for pathTestFile, modulename in testmodules:
            pathResultFile = pathTestFile.replace(".py", ".result")
            self.assertTrue(os.path.exists(pathTestFile),
                       msg="could not find testfile:\n%s" % pathTestFile)
            self.assertTrue(os.path.exists(pathResultFile),
<<<<<<< HEAD
                       msg="could not find resultfile: %s" % resultfile)
            outputStream = StringIO.StringIO()
=======
                       msg="could not find resultfile:\n%s" % pathResultFile)
            self.clearOutputStream()
>>>>>>> 1b8c9b79
            runner = Runner()
            runner.setOutput(outputStream)
            # set the reporter to C{twistedchecker.reporters.test.TestReporter}
            runner.setReporter(TestReporter())
            self._limitMessages(pathTestFile, runner)
            runner.run([modulename])
            # check the results
            if self.debug:
                print >> sys.stderr, outputStream.getvalue()
            predictResult = self._removeSpaces(open(pathResultFile).read())
            outputResult = self._removeSpaces(outputStream.getvalue())
            self.assertEqual(outputResult, predictResult,
                 "Incorrect result of %s, should be:\n---\n%s\n---" % \
                 (modulename, predictResult))
            print >> sys.stderr, "\t%s\n" % modulename
        print >> sys.stderr, "\t----------------\n"<|MERGE_RESOLUTION|>--- conflicted
+++ resolved
@@ -21,6 +21,13 @@
         """
         self.outputStream = StringIO.StringIO()
         self.patch(sys, "stdout", self.outputStream)
+
+
+    def clearOutputStream(self):
+        """
+        A function to clear output stream.
+        """
+        self.outputStream = StringIO.StringIO()
 
 
     def _removeSpaces(self, str):
@@ -66,11 +73,11 @@
         Pass argument "--version" to C{runner.run}, and it should show
         a version infomation, then exit. So that I could know it called pylint.
         """
-        outputStream = StringIO.StringIO()
+        self.clearOutputStream()
         runner = Runner()
-        runner.setOutput(outputStream)
+        runner.setOutput(self.outputStream)
         self.assertRaises(SystemExit, runner.run, ["--version"])
-        self.assertTrue(outputStream.getvalue().count("Python") > 0, \
+        self.assertTrue(self.outputStream.getvalue().count("Python") > 0, \
                         msg="failed to call pylint")
 
 
@@ -106,24 +113,19 @@
             self.assertTrue(os.path.exists(pathTestFile),
                        msg="could not find testfile:\n%s" % pathTestFile)
             self.assertTrue(os.path.exists(pathResultFile),
-<<<<<<< HEAD
-                       msg="could not find resultfile: %s" % resultfile)
-            outputStream = StringIO.StringIO()
-=======
                        msg="could not find resultfile:\n%s" % pathResultFile)
             self.clearOutputStream()
->>>>>>> 1b8c9b79
             runner = Runner()
-            runner.setOutput(outputStream)
+            runner.setOutput(self.outputStream)
             # set the reporter to C{twistedchecker.reporters.test.TestReporter}
             runner.setReporter(TestReporter())
             self._limitMessages(pathTestFile, runner)
             runner.run([modulename])
             # check the results
             if self.debug:
-                print >> sys.stderr, outputStream.getvalue()
+                print >> sys.stderr, self.outputStream.getvalue()
             predictResult = self._removeSpaces(open(pathResultFile).read())
-            outputResult = self._removeSpaces(outputStream.getvalue())
+            outputResult = self._removeSpaces(self.outputStream.getvalue())
             self.assertEqual(outputResult, predictResult,
                  "Incorrect result of %s, should be:\n---\n%s\n---" % \
                  (modulename, predictResult))
