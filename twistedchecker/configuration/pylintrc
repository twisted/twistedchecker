--- conflicted
+++ resolved
@@ -25,13 +25,10 @@
 # tab).
 indent-string='    '
 
-<<<<<<< HEAD
 # Maximum number of characters on a single line.
 # In Twisted projects, Lines are flowed at 79 columns.
 max-line-length=79
 
-=======
->>>>>>> 6df18b63
 [MISCELLANEOUS]
 
 
